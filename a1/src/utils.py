from __future__ import annotations

import collections
import math
import random
import re
from pathlib import Path
from typing import Literal


def load_corpus(file_path: str) -> list[str]:
    with Path(file_path).open(encoding="utf-8") as f:
        return f.readlines()

<<<<<<< HEAD
def preprocess_unigrams(corpus: List[str]) -> List[str]:
    # Preprocess the text: lowercase, remove punctuation, and tokenize.
=======
def preprocess(corpus: list[str]) -> list[str]:
    """Preprocess the text: lowercase, remove punctuation, and tokenize."""
>>>>>>> d02f62e4
    processed_corpus = []
    regex = re.compile(r"[^a-zA-Z0-9\s]")
    for line in corpus:
<<<<<<< HEAD
        line = line.lower()
        line = re.sub(r'[^a-zA-Z0-9\s]', '', line) # regex to remove special chars
=======
        line = line.lower()  # noqa: PLW2901
        line = regex.sub(" ", line)  # noqa: PLW2901
>>>>>>> d02f62e4
        tokens = line.split()
        processed_corpus.extend(tokens) # preferred over append() to add ind. words
    return processed_corpus 

def preprocess_n_grams(corpus: List[str]) -> List[str]: 
    """Preprocess the text: split sentences, lowercase, remove punctuation, and tokenize into unigrams."""
    processed_corpus = []
    unigrams = []
    for line in corpus: # list of lines -> list of unigrams
        line = line.lower()
        words = line.split()
        unigrams.extend(words)
    
    curr_sentence = []
    sentences = []
    for token in unigrams: # list of unigrams -> list of sentences (each sentence is list of words)
        curr_sentence.append(token)
        if re.match(r'[.!?]', token):
            sentences.append(curr_sentence)
            curr_sentence = []
    
    for sentence in sentences: # use sentence boundaries to add <s> and </s>
        cleaned_sentence = ["<s>"]
        for word in sentence:
            cleaned_word = re.sub(r'[^a-zA-Z0-9\s]', '', word) # regex to remove special chars
            if cleaned_word != "":
                cleaned_sentence.append(cleaned_word)
        cleaned_sentence.append("</s>")
        processed_corpus.extend(cleaned_sentence)
    
    return processed_corpus

<<<<<<< HEAD
def unigrams_to_bigrams(unigrams: List[str]) -> List[str]:
    return list(zip(unigrams[:-1], unigrams[1:]))

def handle_unknown_words(tokens: List[str], known_vocab: set, method: Literal['replacement', 'deletion'] = None) -> List[str]:
    """Replace unknown words with the <UNK> token."""
    match method:
        case 'replacement':
            return [token if token in known_vocab else '<UNK>' for token in tokens]
        case 'deletion': # Delete unknown words instead
=======
def handle_unknown_words(tokens: list[str], known_vocab: set, method: Literal["replacement", "deletion"] | None) -> list[str]:
    """Replace unknown words with the <UNK> token."""
    match method:
        case "replacement":
            return [token if token in known_vocab else "<UNK>" for token in tokens]
        case "deletion":
>>>>>>> d02f62e4
            return [token for token in tokens if token in known_vocab]
        case _:
            return tokens

def build_unigram_model(tokens: list[str], cutoff: int | None, smoothing: Literal["laplace", "add-k"] | None, k: int = 1, *, debug: bool = False) -> tuple[dict[str, float], collections.Counter, int]:
    """Build a unigram model with optional smoothing methods."""
    unigram_counts = collections.Counter(tokens)
    unigram_counts = {word: count for word, count in unigram_counts.items() if count > cutoff}
    vocab_size = len(unigram_counts) + 1 # add 1 for <UNK> token
    total_tokens = len(tokens)

    # calculate probabilities
    unigram_probs = {}
    for word, count in unigram_counts.items():
        match smoothing:
            case "laplace":
                prob = (count + 1) / (total_tokens + vocab_size)
            case "add-k":
                prob = (count + k) / (total_tokens + k * vocab_size)
            case _:
                prob = count / total_tokens

        unigram_probs[word] = prob

    # handle <UNK>
    match smoothing:
        case "laplace":
            unigram_probs["<UNK>"] = 1 / (total_tokens + vocab_size)
        case "add-k":
            unigram_probs["<UNK>"] = k / (total_tokens + k * vocab_size)
        case _:
            unigram_probs["<UNK>"] = 0

    # print debug info
    if (debug):
        print(f"{'Word':<15s} {'Count':<15} {'Probability':<15s}")
        print("-" * 50)
        for i, (word, prob) in enumerate(unigram_probs.items()):
            if i >= 30:  # noqa: PLR2004
                break
            print(f"{word:<15s} {unigram_counts[word]:<15} {prob:.6f}")
        print()

    return unigram_probs, unigram_counts, total_tokens

<<<<<<< HEAD
def build_bigram_model(bigram_tokens: List[str], unigrams: List[str], smoothing: Literal['laplace', 'add-k'] = None, k: int = 1, debug: bool = False) -> Tuple[Dict[str, float], collections.Counter, int]:
    """Build a bigram model with optional smoothing methods."""
    bigram_counts = collections.Counter(bigram_tokens) 
    unigram_counts = collections.Counter(unigrams)
    vocab_size = len(unigram_counts) + 1 # add 1 for <UNK> token

    # calculate probabilities
    bigram_probs = {}
    for bigram, count in bigram_counts.items(): # formatted as dict bigram: count
        w_1 = bigram[0] # w_(n-1)
        match smoothing:
            case 'laplace':
                prob = (count + 1) / (unigram_counts[w_1] + vocab_size)
            case 'add-k':
                prob = (count + k) / (unigram_counts[w_1] + k * vocab_size)
            case _:
                prob = count / unigram_counts[w_1]

        bigram_probs[bigram] = prob

    # handle <UNK>
    match smoothing: # not sure how to handle <UNK> in bigrams (sep words, whole bigrams, etc.)
        case 'laplace': # w_n-1 = 0 for now
            bigram_probs['<UNK>'] = 1 / (vocab_size)
        case 'add-k':
            bigram_probs['<UNK>'] = k / (k * vocab_size)
        case _:
            bigram_probs['<UNK>'] = 0

    # print debug info
    if (debug):
        print(f"{'Word':<15s} {'Count':<15} {'Probability':<15s}")
        print('-' * 50)
        for i, (word, prob) in enumerate(bigram_probs.items()):
            if i >= 30:
                break
            print(f"{word:<15s} {unigram_counts[word]:<15} {prob:.6f}")
        print()

    return bigram_probs, bigram_counts, unigram_counts, len(bigram_tokens)

def calculate_perplexity(tokens: List[str], token_probs: Dict[str, float]) -> float:
    """Calculate the perplexity of a dataset using the unigram model."""
    log_sum = 0
    for token in tokens:
        prob = token_probs.get(token, token_probs['<UNK>']) # uses <UNK> if token not found
=======
def calculate_unigram_perplexity(tokens: list[str], unigram_probs: dict[str, float]) -> float:
    """Calculate the perplexity of a dataset using the unigram model."""
    log_sum = 0
    for token in tokens:
        prob = unigram_probs.get(token, unigram_probs["<UNK>"])
>>>>>>> d02f62e4
        log_sum += math.log(prob)

    return math.exp(-log_sum / len(tokens))

def sample_unigram(unigram_probs: dict[str, float], n: int) -> list[str]:
    """Sample n tokens from the unigram model based on their probabilities."""
    words = list(unigram_probs.keys())
    probabilities = list(unigram_probs.values())

    sampled_tokens = []
    for _ in range(n):
        sampled_token = random.choices(words, probabilities)[0]
        sampled_tokens.append(sampled_token)

    return sampled_tokens<|MERGE_RESOLUTION|>--- conflicted
+++ resolved
@@ -12,23 +12,13 @@
     with Path(file_path).open(encoding="utf-8") as f:
         return f.readlines()
 
-<<<<<<< HEAD
-def preprocess_unigrams(corpus: List[str]) -> List[str]:
-    # Preprocess the text: lowercase, remove punctuation, and tokenize.
-=======
 def preprocess(corpus: list[str]) -> list[str]:
     """Preprocess the text: lowercase, remove punctuation, and tokenize."""
->>>>>>> d02f62e4
     processed_corpus = []
     regex = re.compile(r"[^a-zA-Z0-9\s]")
     for line in corpus:
-<<<<<<< HEAD
-        line = line.lower()
-        line = re.sub(r'[^a-zA-Z0-9\s]', '', line) # regex to remove special chars
-=======
         line = line.lower()  # noqa: PLW2901
         line = regex.sub(" ", line)  # noqa: PLW2901
->>>>>>> d02f62e4
         tokens = line.split()
         processed_corpus.extend(tokens) # preferred over append() to add ind. words
     return processed_corpus 
@@ -61,7 +51,6 @@
     
     return processed_corpus
 
-<<<<<<< HEAD
 def unigrams_to_bigrams(unigrams: List[str]) -> List[str]:
     return list(zip(unigrams[:-1], unigrams[1:]))
 
@@ -71,14 +60,6 @@
         case 'replacement':
             return [token if token in known_vocab else '<UNK>' for token in tokens]
         case 'deletion': # Delete unknown words instead
-=======
-def handle_unknown_words(tokens: list[str], known_vocab: set, method: Literal["replacement", "deletion"] | None) -> list[str]:
-    """Replace unknown words with the <UNK> token."""
-    match method:
-        case "replacement":
-            return [token if token in known_vocab else "<UNK>" for token in tokens]
-        case "deletion":
->>>>>>> d02f62e4
             return [token for token in tokens if token in known_vocab]
         case _:
             return tokens
@@ -124,7 +105,6 @@
 
     return unigram_probs, unigram_counts, total_tokens
 
-<<<<<<< HEAD
 def build_bigram_model(bigram_tokens: List[str], unigrams: List[str], smoothing: Literal['laplace', 'add-k'] = None, k: int = 1, debug: bool = False) -> Tuple[Dict[str, float], collections.Counter, int]:
     """Build a bigram model with optional smoothing methods."""
     bigram_counts = collections.Counter(bigram_tokens) 
@@ -171,13 +151,6 @@
     log_sum = 0
     for token in tokens:
         prob = token_probs.get(token, token_probs['<UNK>']) # uses <UNK> if token not found
-=======
-def calculate_unigram_perplexity(tokens: list[str], unigram_probs: dict[str, float]) -> float:
-    """Calculate the perplexity of a dataset using the unigram model."""
-    log_sum = 0
-    for token in tokens:
-        prob = unigram_probs.get(token, unigram_probs["<UNK>"])
->>>>>>> d02f62e4
         log_sum += math.log(prob)
 
     return math.exp(-log_sum / len(tokens))
